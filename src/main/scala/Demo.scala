--- conflicted
+++ resolved
@@ -1,9 +1,5 @@
 
-import scala.collection.mutable
-import scala.io.Source
 import scala.io.StdIn.readLine
-import scala.reflect.ClassTag
-import scala.util.Using.Manager
 import scala.util.matching.Regex
 
 /**
@@ -34,39 +30,9 @@
 
 object Demo extends App {
 
-<<<<<<< HEAD
-  val dictionary: mutable.Set[Word] = {
-    val csvParser: Regex = "(?<text>[\\S\\s]+?),(?<language>\\w+)".r
-    val rawData = Manager(_(Source.fromFile("/home/eivind/Nedlastinger/dataset.csv")).mkString).get
-    val formattedData = csvParser.findAllMatchIn(rawData)
-      .drop(1)
-      .map(`match` => `match`.group("language") -> `match`.group("text"))
-      .flatMap{ case (lang,text) => Word.parse(Set(Language.forName(lang).get), text)}
-      .toList
-
-    formattedData
-      .groupBy(_.text)
-      .values
-      .flatten
-      .to(mutable.HashSet)
-  }
-
-  dictionary.iterator.filter(_.definedIn(Thai)).map(_.intersections).foreach(println)
-  for{
-    word <- dictionary
-    weight <- word.weights
-  } if(weight.isInstanceOf[ImmutableWeight]) println(weight.language, word)
-
-  Thread.sleep(10000)
-=======
   val csvParser: Regex = "(?<text>[\\S\\s]+?),(?<language>\\w+)".r
   val path = "/home/eivind/Nedlastinger/dataset.csv"
   val dictionary = Dictionary.readFromFile(csvParser, path).get
 
   while (true) dictionary.classifyLanguage(readLine("Ready: "))
-
-
-
->>>>>>> 37be1dcb
-
 }
